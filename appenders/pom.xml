<project xmlns="http://maven.apache.org/POM/4.0.0" xmlns:xsi="http://www.w3.org/2001/XMLSchema-instance"
    xsi:schemaLocation="http://maven.apache.org/POM/4.0.0 http://maven.apache.org/maven-v4_0_0.xsd">
    <modelVersion>4.0.0</modelVersion>

    <groupId>com.kdgregory.log4j</groupId>
    <artifactId>aws-appenders</artifactId>
<<<<<<< HEAD
    <version>1.2.0</version>
=======
    <version>1.1.3</version>
>>>>>>> 7103ddd5
    <packaging>jar</packaging>

    <name>AWS Log4J Appenders</name>

    <description>
        Appenders for Log4J 1.x that writes log events to various AWS services
    </description>

    <url> https://github.com/kdgregory/log4j-aws-appenders </url>

    <licenses>
        <license>
            <name>The Apache License, Version 2.0</name>
            <url>http://www.apache.org/licenses/LICENSE-2.0.txt</url>
        </license>
    </licenses>

    <developers>
        <developer>
            <name>Keith D Gregory</name>
            <email>kdgregory@users.noreply.github.com</email>
        </developer>
    </developers>

    <scm>
        <connection>scm:git:https://github.com/kdgregory/log4j-aws-appenders.git</connection>
        <developerConnection>scm:git:git@github.com:kdgregory/log4j-aws-appenders.git</developerConnection>
        <url>https://github.com/kdgregory/log4j-aws-appenders</url>
    </scm>


    <properties>
        <project.build.sourceEncoding>UTF-8</project.build.sourceEncoding>
        <project.reporting.outputEncoding>UTF-8</project.reporting.outputEncoding>

        <aws-sdk.version>1.11.0</aws-sdk.version>
        <junit.version>4.10</junit.version>
        <kdgcommons.version>1.0.15</kdgcommons.version>
        <log4j.version>1.2.16</log4j.version>
        <practicalxml.version>1.1.18</practicalxml.version>

        <plugin.compiler.version>3.1</plugin.compiler.version>
        <plugin.findbugs.version>3.0.5</plugin.findbugs.version>
        <plugin.changes.version>2.3</plugin.changes.version>
    </properties>


    <dependencies>
        <dependency>
            <groupId>com.amazonaws</groupId>
            <artifactId>aws-java-sdk-logs</artifactId>
            <version>${aws-sdk.version}</version>
            <scope>provided</scope>
        </dependency>
        <dependency>
            <groupId>com.amazonaws</groupId>
            <artifactId>aws-java-sdk-kinesis</artifactId>
            <version>${aws-sdk.version}</version>
            <scope>provided</scope>
        </dependency>
        <dependency>
            <groupId>com.amazonaws</groupId>
            <artifactId>aws-java-sdk-sns</artifactId>
            <version>${aws-sdk.version}</version>
            <scope>provided</scope>
        </dependency>
        <dependency>
            <groupId>com.amazonaws</groupId>
            <artifactId>aws-java-sdk-sts</artifactId>
            <version>${aws-sdk.version}</version>
            <scope>provided</scope>
        </dependency>
        <dependency>
            <groupId>log4j</groupId>
            <artifactId>log4j</artifactId>
            <version>${log4j.version}</version>
            <scope>provided</scope>
        </dependency>

        <dependency>
            <groupId>junit</groupId>
            <artifactId>junit</artifactId>
            <version>${junit.version}</version>
            <scope>test</scope>
        </dependency>
        <dependency>
            <groupId>net.sf.kdgcommons</groupId>
            <artifactId>kdgcommons</artifactId>
            <version>${kdgcommons.version}</version>
            <scope>test</scope>
        </dependency>
        <dependency>
            <groupId>net.sf.practicalxml</groupId>
            <artifactId>practicalxml</artifactId>
            <version>${practicalxml.version}</version>
            <scope>test</scope>
        </dependency>
    </dependencies>


    <build>
        <plugins>
            <plugin>
                <groupId>org.apache.maven.plugins</groupId>
                <artifactId>maven-compiler-plugin</artifactId>
                <version>${plugin.compiler.version}</version>
                <configuration>
                    <source>1.6</source>
                    <target>1.6</target>
                    <debug>true</debug>
                </configuration>
            </plugin>
        </plugins>
    </build>


    <reporting>
        <plugins>
            <plugin>
                <groupId>org.apache.maven.plugins</groupId>
                <artifactId>maven-changes-plugin</artifactId>
                <version>${plugin.changes.version}</version>
                <configuration>
                    <xmlPath>${basedir}/src/site/changes.xml</xmlPath>
                </configuration>
                <reportSets>
                    <reportSet>
                        <reports>
                            <report>changes-report</report>
                        </reports>
                    </reportSet>
                </reportSets>
            </plugin>
            <plugin>
                <groupId>org.codehaus.mojo</groupId>
                <artifactId>findbugs-maven-plugin</artifactId>
                <version>${plugin.findbugs.version}</version>
                <configuration>
                    <excludeFilterFile>src/site/findbugs-filter.xml</excludeFilterFile>
                </configuration>
            </plugin>
            <plugin>
                <groupId>org.codehaus.mojo</groupId>
                <artifactId>cobertura-maven-plugin</artifactId>
                <configuration>
                    <instrumentation>
                        <excludes>
                            <exclude>**/Test*.class</exclude>
                            <exclude>**/Abstract*.class</exclude>
                            <exclude>**/testhelpers/**/*.class</exclude>
                        </excludes>
                    </instrumentation>
                    <executions>
                        <execution>
                            <goals>
                                <goal>clean</goal>
                            </goals>
                        </execution>
                    </executions>
                </configuration>
            </plugin>
        </plugins>
    </reporting>


    <!-- local distribution management so I can review before deploying to Sonatype OSSHR -->
    <distributionManagement>
        <repository>
            <id>build</id>
            <name>Local Deployment Directory</name>
            <url>file://${project.build.directory}/deploy</url>
        </repository>
    </distributionManagement>

</project><|MERGE_RESOLUTION|>--- conflicted
+++ resolved
@@ -4,11 +4,7 @@
 
     <groupId>com.kdgregory.log4j</groupId>
     <artifactId>aws-appenders</artifactId>
-<<<<<<< HEAD
-    <version>1.2.0</version>
-=======
-    <version>1.1.3</version>
->>>>>>> 7103ddd5
+    <version>1.2.0-SNAPSHOT</version>
     <packaging>jar</packaging>
 
     <name>AWS Log4J Appenders</name>
